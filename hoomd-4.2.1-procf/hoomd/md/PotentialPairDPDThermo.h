// Copyright (c) 2009-2023 The Regents of the University of Michigan.
// Part of HOOMD-blue, released under the BSD 3-Clause License.

// ########## Modified by PRO-CF //~ [PROCF2023] [PROCF2024] ##########

#ifndef __POTENTIAL_PAIR_DPDTHERMO_H__
#define __POTENTIAL_PAIR_DPDTHERMO_H__

#include "PotentialPair.h"
#include "hoomd/Variant.h"
#include "Lifetime.h" //~ add Lifetime.h [PROCF2023]

/*! \file PotentialPairDPDThermo.h
    \brief Defines the template class for a dpd thermostat and LJ pair potential
    \note This header cannot be compiled by nvcc
*/

#ifdef __HIPCC__
#error This header cannot be compiled by nvcc
#endif

namespace hoomd
    {
namespace md
    {
//! Template class for computing dpd thermostat and LJ pair potential
/*! <b>Overview:</b>
    TODO - Revise Documentation Below

    PotentialPairDPDThermo computes a dpd thermostat and Lennard Jones pair potentials (and forces)
   between all particle pairs in the simulation. It employs the use of a neighbor list to limit the
   number of computations done to only those particles with the cutoff radius of each other. The
   computation of the actual V(r) is not performed directly by this class, but by an evaluator class
   (e.g. EvaluatorPairDPDLJThermo) which is passed in as a template parameter so the computations
    are performed as efficiently as possible.

    PotentialPairDPDThermo handles most of the gory internal details common to all standard pair
   potentials.
     - A cutoff radius to be specified per particle type pair for the conservative and stochastic
   potential
     - Per type pair parameters are stored and a set method is provided
     - And all the details about looping through the particles, computing dr, computing the virial,
   etc. are handled

    \sa export_PotentialPairDPDThermo()
*/
template<class evaluator> class PotentialPairDPDThermo : public PotentialPair<evaluator>
    {
    public:
    //! Param type from evaluator
    typedef typename evaluator::param_type param_type;

    //! Construct the pair potential
    PotentialPairDPDThermo(std::shared_ptr<SystemDefinition> sysdef,
                           std::shared_ptr<NeighborList> nlist,
                           bool bond_calc); //~ add bond_calc [PROCF2023]
    //! Destructor
    virtual ~PotentialPairDPDThermo() {};

    //! Set the temperature
    virtual void setT(std::shared_ptr<Variant> T);

    //! Get the temperature
    virtual std::shared_ptr<Variant> getT();

    //~! Check the bond_calc flag [PROCF2023]
    void setBondCalcEnabled(bool bond_calc)
	{
	m_bond_calc = bond_calc;
	}
    bool getBondCalcEnabled()
	{
	return m_bond_calc;
	}
    //~

    //~ add Lifetime [PROCF2023] 
    std::shared_ptr<Lifetime> LTIME;
    //~

#ifdef ENABLE_MPI
    //! Get ghost particle fields requested by this pair potential
    virtual CommFlags getRequestedCommFlags(uint64_t timestep);
#endif

    protected:
    std::shared_ptr<Variant> m_T; //!< Temperature for the DPD thermostat

    bool m_bond_calc; //= false;      //~!< bond_calc flag (default false) [PROCF2023]

    //! Actually compute the forces (overwrites PotentialPair::computeForces())
    virtual void computeForces(uint64_t timestep);
    };

/*! \param sysdef System to compute forces on
    \param nlist Neighborlist to use for computing the forces
*/
template<class evaluator>
PotentialPairDPDThermo<evaluator>::PotentialPairDPDThermo(std::shared_ptr<SystemDefinition> sysdef,
                                                          std::shared_ptr<NeighborList> nlist,
                                                          bool bond_calc) //~ add bond_calc [PROCF2023]
    : PotentialPair<evaluator>(sysdef, nlist), m_bond_calc(bond_calc) //~ add bond_calc [PROCF2023]
    {
    //~ add bond_calc flag [PROCF2023]
    if(m_bond_calc)
	{
        LTIME = std::shared_ptr<Lifetime>(new Lifetime(sysdef));
	}
    //~
    }

/*! \param T the temperature the system is thermostated on this time step.
 */
template<class evaluator> void PotentialPairDPDThermo<evaluator>::setT(std::shared_ptr<Variant> T)
    {
    m_T = T;
    }

/*! Gets the temperature variant*/
template<class evaluator> std::shared_ptr<Variant> PotentialPairDPDThermo<evaluator>::getT()
    {
    return m_T;
    }

/*! \post The pair forces are computed for the given timestep. The neighborlist's compute method is
   called to ensure that it is up to date before proceeding.

    \param timestep specifies the current time step of the simulation
*/
template<class evaluator> void PotentialPairDPDThermo<evaluator>::computeForces(uint64_t timestep)
    {
    // start by updating the neighborlist
    this->m_nlist->compute(timestep);

    // depending on the neighborlist settings, we can take advantage of newton's third law
    // to reduce computations at the cost of memory access complexity: set that flag now
    bool third_law = this->m_nlist->getStorageMode() == NeighborList::half;

    // access the neighbor list, particle data, and system box
    ArrayHandle<unsigned int> h_n_neigh(this->m_nlist->getNNeighArray(),
                                        access_location::host,
                                        access_mode::read);
    ArrayHandle<unsigned int> h_nlist(this->m_nlist->getNListArray(),
                                      access_location::host,
                                      access_mode::read);
    ArrayHandle<size_t> h_head_list(this->m_nlist->getHeadList(),
                                    access_location::host,
                                    access_mode::read);

    ArrayHandle<Scalar4> h_pos(this->m_pdata->getPositions(),
                               access_location::host,
                               access_mode::read);
    ArrayHandle<Scalar4> h_vel(this->m_pdata->getVelocities(),
                               access_location::host,
                               access_mode::read);
    ArrayHandle<unsigned int> h_tag(this->m_pdata->getTags(),
                                    access_location::host,
                                    access_mode::read);
    //~ access particle diameter [PROCF2023] 
    ArrayHandle<Scalar> h_diameter(this->m_pdata->getDiameters(),
                                   access_location::host,
                                   access_mode::read);
    //~
<<<<<<< HEAD
    //~ access particle charges [PROCF2024]
    ArrayHandle<Scalar> h_charge(this->m_pdata->getCharges(),
                                   access_location::host,
                                   access_mode::read);
    //~
=======
>>>>>>> 34a47d90

    // force arrays
    ArrayHandle<Scalar4> h_force(this->m_force, access_location::host, access_mode::overwrite);
    ArrayHandle<Scalar> h_virial(this->m_virial, access_location::host, access_mode::overwrite);
    //~ add virial_ind [PROCF2023]
    ArrayHandle<Scalar> h_virial_ind(this->m_virial_ind, access_location::host, access_mode::overwrite);
    //~

    const BoxDim box = this->m_pdata->getBox();
    //~ get box dims and shear rate [PROCF2024]
    Scalar3 L2 = box.getL();
    uchar3 per_ = box.getPeriodic();
    Scalar shear_rate = this->m_SR;
    //~
    ArrayHandle<Scalar> h_ronsq(this->m_ronsq, access_location::host, access_mode::read);
    ArrayHandle<Scalar> h_rcutsq(this->m_rcutsq, access_location::host, access_mode::read);

    // need to start from a zero force, energy and virial
    memset((void*)h_force.data, 0, sizeof(Scalar4) * this->m_force.getNumElements());
    memset((void*)h_virial.data, 0, sizeof(Scalar) * this->m_virial.getNumElements());
    //~ add virial_ind [PROCF2023] 
    memset((void*)h_virial_ind.data, 0, sizeof(Scalar) * this->m_virial_ind.getNumElements());
    //~

    uint16_t seed = this->m_sysdef->getSeed();

    // for each particle
    for (int i = 0; i < (int)this->m_pdata->getN(); i++)
        {
        // access the particle's position, velocity, and type (MEM TRANSFER: 7 scalars)
        Scalar3 pi = make_scalar3(h_pos.data[i].x, h_pos.data[i].y, h_pos.data[i].z);
        Scalar3 vi = make_scalar3(h_vel.data[i].x, h_vel.data[i].y, h_vel.data[i].z);

        unsigned int typei = __scalar_as_int(h_pos.data[i].w);
        const size_t head_i = h_head_list.data[i];

        // sanity check
        assert(typei < this->m_pdata->getNTypes());

        // initialize current particle force, potential energy, and virial to 0
        Scalar3 fi = make_scalar3(0, 0, 0);
        Scalar pei = 0.0;
        Scalar viriali[6];
        for (unsigned int l = 0; l < 6; l++)
            viriali[l] = 0.0;
        //~ initialize virialxyi_ind to zero [PROCF2024]
        Scalar virialxyi_ind = 0.0;
        //~
        //~ initialize the current virial_ind to zero [PROCF2023]
        Scalar viriali_ind[5];
        for (unsigned int l = 0; l < 5; l++)
            viriali_ind[l] = 0.0;
        //~

        // loop over all of the neighbors of this particle
        const unsigned int size = (unsigned int)h_n_neigh.data[i];
        for (unsigned int k = 0; k < size; k++)
            {
            // access the index of this neighbor (MEM TRANSFER: 1 scalar)
            unsigned int j = h_nlist.data[head_i + k];
            assert(j < this->m_pdata->getN() + this->m_pdata->getNGhosts());

            // calculate dr_ji (MEM TRANSFER: 3 scalars / FLOPS: 3)
            Scalar3 pj = make_scalar3(h_pos.data[j].x, h_pos.data[j].y, h_pos.data[j].z);
            Scalar3 dx = pi - pj;

            // calculate dv_ji (MEM TRANSFER: 3 scalars / FLOPS: 3)
            Scalar3 vj = make_scalar3(h_vel.data[j].x, h_vel.data[j].y, h_vel.data[j].z);
            Scalar3 dv = vi - vj;

            //~ calculate shear rate [PROCF2024]
            if(shear_rate != Scalar(0.0) && (int)per_.y){
               if (abs(dx.y) > Scalar(0.5)*L2.y){
                   if(dx.y > Scalar(0.0)) dv.x -= shear_rate;
                   else dv.x += shear_rate;
                   }
               }
            //~

            // access the type of the neighbor particle (MEM TRANSFER: 1 scalar)
            unsigned int typej = __scalar_as_int(h_pos.data[j].w);
            assert(typej < this->m_pdata->getNTypes());

            //~ store the typeIDs of the current pair [PROCF2023]
            unsigned int pair_typeids[2] = {0, 0};
            pair_typeids[0] = typei;
            pair_typeids[1] = typej;
            //~

            // apply periodic boundary conditions
            dx = box.minImage(dx);

            // calculate r_ij squared (FLOPS: 5)
            Scalar rsq = dot(dx, dx);

            //~ calculate the center-center distance equal to particle-particle contact (AKA r0) [PROCF2023]
            //~ the calculation is only used if there is polydispersity
            Scalar radcontact = 0.0;
            {
            radcontact = Scalar(0.5) * (h_diameter.data[i] + h_diameter.data[j]);
            }
            //std::cout << "contact = " << radcontact << std::endl;
            //~

            // calculate the drag term r \dot v
            Scalar rdotv = dot(dx, dv);

            // get parameters for this type pair
            unsigned int typpair_idx = this->m_typpair_idx(typei, typej);
            const param_type& param = this->m_params[typpair_idx];
            Scalar rcutsq = h_rcutsq.data[typpair_idx];

            // design specifies that energies are shifted if
            // 1) shift mode is set to shift
            bool energy_shift = false;
            if (this->m_shift_mode == this->shift)
                energy_shift = true;

            // compute the force and potential energy
            Scalar force_divr = Scalar(0.0);
            Scalar force_divr_cons = Scalar(0.0);
            //~ add virial_ind terms [PROCF2023] 
            Scalar cons_divr = Scalar(0.0);
            Scalar disp_divr = Scalar(0.0);
            Scalar rand_divr = Scalar(0.0);
            Scalar sq_divr = Scalar(0.0);
            Scalar cont_divr = Scalar(0.0);
	    //~
            Scalar pair_eng = Scalar(0.0);  
            evaluator eval(rsq, radcontact, pair_typeids, rcutsq, param); //~ add radcontact, pair_typeids for polydispersity [PROCF2023] 

            // Special Potential Pair DPD Requirements
            const Scalar currentTemp = m_T->operator()(timestep);

            // set seed using global tags
            unsigned int tagi = h_tag.data[i];
            unsigned int tagj = h_tag.data[j];
            eval.set_seed_ij_timestep(seed, tagi, tagj, timestep);
            eval.setDeltaT(this->m_deltaT);
            eval.setRDotV(rdotv);
            eval.setT(currentTemp);

	    //~ add bond_calc [PROCF2023]
	    if(m_bond_calc)
		{
           	if(typei && typej) // if both are NOT zero (solvents are type zero)
               	    {
   	       	    Scalar rsq_root = fast::sqrt(rsq) - Scalar(0.5)*(h_diameter.data[i]+h_diameter.data[j]);
   	            if(rsq_root < Scalar(0.10)) // assumes the cut-off is 0.1
   	                {
   	                unsigned int var1 = tagi - this->LTIME->num_solvent;
   	                unsigned int var2 = tagj - this->LTIME->num_solvent;
   	                if(var1 > var2)
   	                    {
   	                    var1 = tagj - this->LTIME->num_solvent;
   	                    var2 = tagi - this->LTIME->num_solvent;
   	                    }
   	                unsigned int bond_index = (this->LTIME->num_colloid * var1) - (var1 * (var1+1) / 2) + var2 - var1 - 1;
   	                if(rsq_root < Scalar(0.08))
			    {
   	                    this->LTIME->Bond_check[bond_index] = 2;
			    }
   	                else
			    {
   	                    this->LTIME->Bond_check[bond_index] = 1;
			    }
   	                }
		    }
		}
	    //~

            bool evaluated
                = eval.evalForceEnergyThermo(force_divr, force_divr_cons, 
                  //~ add virial_ind terms [PROCF2023]
                  cons_divr, disp_divr, rand_divr, sq_divr, cont_divr, 
                  //~
                  pair_eng, energy_shift);

            if (evaluated)
                {
                // compute the virial (FLOPS: 2)
                Scalar pair_virial[6];
                pair_virial[0] = Scalar(0.5) * dx.x * dx.x * force_divr_cons;
                pair_virial[1] = Scalar(0.5) * dx.x * dx.y * force_divr_cons;
                pair_virial[2] = Scalar(0.5) * dx.x * dx.z * force_divr_cons;
                pair_virial[3] = Scalar(0.5) * dx.y * dx.y * force_divr_cons;
                pair_virial[4] = Scalar(0.5) * dx.y * dx.z * force_divr_cons;
                pair_virial[5] = Scalar(0.5) * dx.z * dx.z * force_divr_cons;

                //~ compute virialxyi_ind [PROCF2024]
                virialxyi_ind += Scalar(0.5) * force_divr_cons * dx.x * dx.y;
                //~

                //~ compute the virial_ind [PROCF2023]
		Scalar virial_ind_prefix = Scalar(0.5) * dx.x * dx.y;
		Scalar pair_virial_ind[5];
		pair_virial_ind[0] = virial_ind_prefix * cons_divr;
                pair_virial_ind[1] = virial_ind_prefix * disp_divr;
                pair_virial_ind[2] = virial_ind_prefix * rand_divr;
                pair_virial_ind[3] = virial_ind_prefix * sq_divr;
                pair_virial_ind[4] = virial_ind_prefix * cont_divr;
                //~

                // add the force, potential energy and virial to the particle i
                // (FLOPS: 8)
                fi += dx * force_divr;
                pei += pair_eng * Scalar(0.5);
                for (unsigned int l = 0; l < 6; l++)
                    viriali[l] += pair_virial[l];
                //~ add virial_ind [PROCF2023]
                for (unsigned int l = 0; l < 5; l++)
                    viriali_ind[l] += pair_virial_ind[l];
		//~

                // add the force to particle j if we are using the third law (MEM TRANSFER: 10
                // scalars / FLOPS: 8)
                if (third_law)
                    {
                    unsigned int mem_idx = j;
                    h_force.data[mem_idx].x -= dx.x * force_divr;
                    h_force.data[mem_idx].y -= dx.y * force_divr;
                    h_force.data[mem_idx].z -= dx.z * force_divr;
                    h_force.data[mem_idx].w += pair_eng * Scalar(0.5);
                    for (unsigned int l = 0; l < 6; l++)
                        h_virial.data[l * this->m_virial_pitch + mem_idx] += pair_virial[l];
                    //~ add virialxyi_ind [PROCF2024]
                    h_virial_ind.data[0 * this->m_virial_ind_pitch + mem_idx] += Scalar(0.5) * force_divr_cons * dx.x * dx.y;
                    //~
                    //~ add virial_ind [PROCF2023] 
                    for (unsigned int l = 0; l < 5; l++)
                        h_virial_ind.data[l * this->m_virial_ind_pitch + mem_idx] += pair_virial_ind[l];
		    //~
                    }
                }
            }

        // finally, increment the force, potential energy and virial for particle i
        unsigned int mem_idx = i;
        h_force.data[mem_idx].x += fi.x;
        h_force.data[mem_idx].y += fi.y;
        h_force.data[mem_idx].z += fi.z;
        h_force.data[mem_idx].w += pei;
        for (unsigned int l = 0; l < 6; l++)
            h_virial.data[l * this->m_virial_pitch + mem_idx] += viriali[l];
        //~ add virialxyi_ind [PROCF2024]
        h_virial_ind.data[0 * this->m_virial_ind_pitch + mem_idx] += virialxyi_ind;
        //~
        //~ add virial_ind [PROCF2023] 
        for (unsigned int l = 0; l < 5; l++)
            h_virial_ind.data[l * this->m_virial_ind_pitch + mem_idx] += viriali_ind[l];
	//~
        }

    //~ add bond_calc [PROCF2023] 
    if(m_bond_calc)
	{
    	this->LTIME->updatebondtime(timestep);
    	if(timestep%10000 == 0) // assumes the recording period is 10000
	    {
            this->LTIME->writeBondtime();
	    }
	}
    //~

    }

#ifdef ENABLE_MPI
/*! \param timestep Current time step
 */
template<class evaluator>
CommFlags PotentialPairDPDThermo<evaluator>::getRequestedCommFlags(uint64_t timestep)
    {
    CommFlags flags = CommFlags(0);

    // DPD needs ghost particle velocity
    flags[comm_flag::velocity] = 1;
    // DPD needs tags for RNG
    flags[comm_flag::tag] = 1;
    //~ add particle diameter [PROCF2023]
    flags[comm_flag::diameter]=1; 
    //~

    flags |= PotentialPair<evaluator>::getRequestedCommFlags(timestep);

    return flags;
    }
#endif

namespace detail
    {
//! Export this pair potential to python
/*! \param name Name of the class in the exported python module
    \tparam T Evaluator type to export.
*/
template<class T> void export_PotentialPairDPDThermo(pybind11::module& m, const std::string& name)
    {
    pybind11::class_<PotentialPairDPDThermo<T>,
                     PotentialPair<T>,
                     std::shared_ptr<PotentialPairDPDThermo<T>>>(m, name.c_str())
        .def(pybind11::init<std::shared_ptr<SystemDefinition>, std::shared_ptr<NeighborList>, bool>()) //~ add bool for bond_calc [PROCF2023]
        .def_property("bond_calc",  
		&PotentialPairDPDThermo<T>::getBondCalcEnabled, &PotentialPairDPDThermo<T>::setBondCalcEnabled)  //~ add bond_calc [PROCF2023]
        .def_property("kT", &PotentialPairDPDThermo<T>::getT, &PotentialPairDPDThermo<T>::setT);
    }

    } // end namespace detail
    } // end namespace md
    } // end namespace hoomd

#endif // __POTENTIAL_PAIR_DPDTHERMO_H__<|MERGE_RESOLUTION|>--- conflicted
+++ resolved
@@ -161,14 +161,12 @@
                                    access_location::host,
                                    access_mode::read);
     //~
-<<<<<<< HEAD
+
     //~ access particle charges [PROCF2024]
     ArrayHandle<Scalar> h_charge(this->m_pdata->getCharges(),
                                    access_location::host,
                                    access_mode::read);
     //~
-=======
->>>>>>> 34a47d90
 
     // force arrays
     ArrayHandle<Scalar4> h_force(this->m_force, access_location::host, access_mode::overwrite);
